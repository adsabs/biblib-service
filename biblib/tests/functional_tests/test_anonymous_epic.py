--- conflicted
+++ resolved
@@ -63,13 +63,8 @@
 
         # Anonymous user tries to access the private library. But cannot.
         url = url_for('libraryview', library=library_id_private)
-<<<<<<< HEAD
-
         with MockSolrBigqueryService(number_of_bibcodes=0) as BQ, \
                 MockEndPoint([user_dave, user_anonymous]) as EP:
-=======
-        with MockSolrBigqueryService(number_of_bibcodes=0):
->>>>>>> 8de93927
             response = self.client.get(
                 url,
                 headers=user_anonymous.headers
@@ -79,12 +74,8 @@
 
         # Anonymous user tries to access the public library. And can.
         url = url_for('libraryview', library=library_id_public)
-<<<<<<< HEAD
         with MockSolrBigqueryService(number_of_bibcodes=0) as BQ, \
                 MockEndPoint([user_dave, user_anonymous]) as EP:
-=======
-        with MockSolrBigqueryService(number_of_bibcodes=0):
->>>>>>> 8de93927
             response = self.client.get(
                 url,
                 headers=user_anonymous.headers
