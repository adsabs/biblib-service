"""
Functional test

Big Share Admin Epic

Storyboard is defined within the comments of the program itself
"""

import sys
import os

PROJECT_HOME = os.path.abspath(
    os.path.join(os.path.dirname(__file__), '../../'))
sys.path.append(PROJECT_HOME)

import unittest
from views import USER_ID_KEYWORD, NO_PERMISSION_ERROR
from flask import url_for
from tests.stubdata.stub_data import UserShop, LibraryShop, fake_biblist
from tests.base import MockEmailService, MockSolrBigqueryService,\
    TestCaseDatabase, MockEndPoint


class TestDeletionEpic(TestCaseDatabase):
    """
    Base class used to test the Big Share Admin Epic
    """

    def test_job_big_share_admin(self):
        """
        Carries out the epic 'Big Share Admin', where a user creates a library
        and wants one other user to have admin permissions, i.e., add and
        remove users permissions (except the owners) from the library.

        :return: no return
        """

        # Generate some stub data for Dave, Mary and the student
        user_dave = UserShop()
        user_mary = UserShop()
        user_student = UserShop()

        library_dave = LibraryShop()

        # Librarian Dave makes a big library full of bibcodes
        #  1. Lets say 20 bibcodes
        # Dave makes his library
        url = url_for('userview')
        response = self.client.post(
            url,
            data=library_dave.user_view_post_data_json,
            headers=user_dave.headers
        )
        self.assertEqual(response.status_code, 200, response)
        library_id_dave = response.json['id']

        # Dave adds content to his library
        libraries_added = []
        number_of_documents = 20
        for i in range(number_of_documents):

            # Stub data
            stub_library = LibraryShop()
            libraries_added.append(stub_library)

            # Add document
            url = url_for('documentview', library=library_id_dave)
            response = self.client.post(
                url,
                data=stub_library.document_view_post_data_json('add'),
                headers=user_dave.headers
            )
            self.assertEqual(response.json['number_added'],
                             len(stub_library.bibcode))
            self.assertEqual(response.status_code, 200, response)

        canonical_bibcode = [i.bibcode[0] for i in libraries_added]
        url = url_for('libraryview', library=library_id_dave)
<<<<<<< HEAD
        with MockSolrBigqueryService(
                canonical_bibcode=canonical_bibcode) as BQ, \
                MockEndPoint([user_dave]) as EP:
=======
        with MockSolrBigqueryService(canonical_bibcode=canonical_bibcode):
>>>>>>> 8de93927
            response = self.client.get(
                url,
                headers=user_dave.headers
            )
        self.assertTrue(len(response.json['documents']) == number_of_documents)

        # Dave does not want to manage who can change content. He wants Mary to
        # adminstrate the library. Mary tries, but gets errors. need a
        # permissions endpoint
        # /permissions/<uuid_library>
        url = url_for('permissionview', library=library_id_dave)
        with MockEmailService(user_student):
            response = self.client.post(
                url,
                data=user_student.permission_view_post_data_json(
                    'write', True
                ),
                headers=user_mary.headers
            )
        self.assertEqual(response.status_code, NO_PERMISSION_ERROR['number'])
        self.assertEqual(response.json['error'], NO_PERMISSION_ERROR['body'])

        # Dave now adds her account to permissions. She already has an ADS
        # account, and so Dave adds her with her e-mail address with read and
        # write permissions (but not admin).
        url = url_for('permissionview', library=library_id_dave)
        with MockEmailService(user_mary):
            response = self.client.post(
                url,
                data=user_mary.permission_view_post_data_json('admin', True),
                headers=user_dave.headers
            )
        self.assertEqual(response.status_code, 200)

        # Mary then adds the student as an admin
        url = url_for('permissionview', library=library_id_dave)
        with MockEmailService(user_student):
            response = self.client.post(
                url,
                data=user_student.permission_view_post_data_json(
                    'write', True
                ),
                headers=user_mary.headers
            )
        self.assertEqual(response.status_code, 200)

        # The student removes a few bibcodes and keeps a list of the ones she
        # removed just in case
        url = url_for('documentview', library=library_id_dave)

        libraries_removed = []
        for i in range(number_of_documents/2):
            # Remove documents
            response = self.client.post(
                url,
                data=libraries_added[i].document_view_post_data_json('remove'),
                headers=user_student.headers
            )
            self.assertEqual(response.json['number_removed'],
                             len(libraries_added[i].bibcode))
            self.assertEqual(response.status_code, 200, response)

            libraries_removed.append(libraries_added[i])
            libraries_added.remove(libraries_added[i])

        # She checks that they got removed
        canonical_bibcode = [i.bibcode[0] for i in libraries_added]
        url = url_for('libraryview', library=library_id_dave)
<<<<<<< HEAD

        with MockSolrBigqueryService(
                canonical_bibcode=canonical_bibcode) as BQ, \
                MockEndPoint([user_student, user_dave]) as EP:
=======
        with MockSolrBigqueryService(canonical_bibcode=canonical_bibcode):
>>>>>>> 8de93927
            response = self.client.get(
                url,
                headers=user_student.headers
            )
        self.assertTrue(
            len(response.json['documents']) == number_of_documents/2.
        )

        # Dave asks Mary to re-add the ones she removed because they were
        # actually useful
        url = url_for('documentview', library=library_id_dave)
        for library in libraries_removed:
            # Add documents
            response = self.client.post(
                url,
                data=library.document_view_post_data_json('add'),
                headers=user_mary.headers
            )
            self.assertEqual(response.json['number_added'],
                             len(library.bibcode))
            self.assertEqual(response.status_code, 200, response)
            libraries_added.append(library)

        # She checks that they got added
        canonical_bibcode = [i.bibcode[0] for i in libraries_added]
        url = url_for('libraryview', library=library_id_dave)
<<<<<<< HEAD
        with MockSolrBigqueryService(
                canonical_bibcode=canonical_bibcode) as BQ, \
                MockEndPoint([user_dave, user_student]) as EP:
=======
        with MockSolrBigqueryService(canonical_bibcode=canonical_bibcode):
>>>>>>> 8de93927
            response = self.client.get(
                url,
                headers=user_student.headers
            )
        self.assertTrue(
            len(response.json['documents']) == number_of_documents
        )

        # Sanity check 1
        # --------------
        # Remove the permissions of the student, they should not be able to do
        # what they could before
        # --------------
        # Mary removes the students permissions and the student tries to modify
        #  the library content, but cannot
        url = url_for('permissionview', library=library_id_dave)
        with MockEmailService(user_student):
            response = self.client.post(
                url,
                data=user_student.permission_view_post_data_json(
                    'write', False
                ),
                headers=user_mary.headers
            )
        self.assertEqual(response.status_code, 200)

        # The student tries to add content
        url = url_for('documentview', library=library_id_dave)
        response = self.client.post(
            url,
            data=stub_library.document_view_post_data_json('add'),
            headers=user_student.headers
        )
        self.assertEqual(response.status_code, NO_PERMISSION_ERROR['number'])
        self.assertEqual(response.json['error'], NO_PERMISSION_ERROR['body'])

        # Sanity check 2
        # --------------
        # Check that you cannot modify owner permissions
        # --------------
        # Mary tries to give the student owner permissions
        url = url_for('permissionview', library=library_id_dave)
        with MockEmailService(user_student):
            response = self.client.post(
                url,
                data=user_student.permission_view_post_data_json(
                    'owner', True
                ),
                headers=user_mary.headers
            )
        self.assertEqual(response.status_code,
                         NO_PERMISSION_ERROR['number'],
                         response.json)
        self.assertEqual(response.json['error'],
                         NO_PERMISSION_ERROR['body'],
                         response.json)

        # Sanity check 3
        # --------------
        # Mary tries to manipulate Daves permissions
        # --------------
        # Mary attempts to change the read, admin, write, owner, permissions
        # of Dave, but should fail
        url = url_for('permissionview', library=library_id_dave)
        for permission_type in ['read', 'write', 'admin', 'owner']:
            with MockEmailService(user_dave):
                response = self.client.post(
                    url,
                    data=user_dave.permission_view_post_data_json(
                        permission_type,
                        False
                    ),
                    headers=user_mary.headers
                )
            self.assertEqual(response.status_code,
                             NO_PERMISSION_ERROR['number'])
            self.assertEqual(response.json['error'],
                             NO_PERMISSION_ERROR['body'])

        # Sanity check 4
        # --------------
        # Remove Mary's permissions so she cannot do what she was doing before
        # --------------
        # Dave removes Mary's permissions.
        url = url_for('permissionview', library=library_id_dave)
        with MockEmailService(user_mary):
            response = self.client.post(
                url,
                data=user_mary.permission_view_post_data_json('admin', False),
                headers=user_dave.headers
            )
        self.assertEqual(response.status_code, 200)

        # Mary tries to change permissions for the student again but should
        # not be able to
        with MockEmailService(user_student):
            response = self.client.post(
                url,
                data=user_student.permission_view_post_data_json(
                    'write', True
                ),
                headers=user_mary.headers
            )
        self.assertEqual(response.status_code, NO_PERMISSION_ERROR['number'])
        self.assertEqual(response.json['error'], NO_PERMISSION_ERROR['body'])


if __name__ == '__main__':
    unittest.main(verbosity=2)<|MERGE_RESOLUTION|>--- conflicted
+++ resolved
@@ -76,13 +76,9 @@
 
         canonical_bibcode = [i.bibcode[0] for i in libraries_added]
         url = url_for('libraryview', library=library_id_dave)
-<<<<<<< HEAD
         with MockSolrBigqueryService(
                 canonical_bibcode=canonical_bibcode) as BQ, \
                 MockEndPoint([user_dave]) as EP:
-=======
-        with MockSolrBigqueryService(canonical_bibcode=canonical_bibcode):
->>>>>>> 8de93927
             response = self.client.get(
                 url,
                 headers=user_dave.headers
@@ -151,14 +147,9 @@
         # She checks that they got removed
         canonical_bibcode = [i.bibcode[0] for i in libraries_added]
         url = url_for('libraryview', library=library_id_dave)
-<<<<<<< HEAD
-
         with MockSolrBigqueryService(
                 canonical_bibcode=canonical_bibcode) as BQ, \
                 MockEndPoint([user_student, user_dave]) as EP:
-=======
-        with MockSolrBigqueryService(canonical_bibcode=canonical_bibcode):
->>>>>>> 8de93927
             response = self.client.get(
                 url,
                 headers=user_student.headers
@@ -185,13 +176,9 @@
         # She checks that they got added
         canonical_bibcode = [i.bibcode[0] for i in libraries_added]
         url = url_for('libraryview', library=library_id_dave)
-<<<<<<< HEAD
         with MockSolrBigqueryService(
                 canonical_bibcode=canonical_bibcode) as BQ, \
                 MockEndPoint([user_dave, user_student]) as EP:
-=======
-        with MockSolrBigqueryService(canonical_bibcode=canonical_bibcode):
->>>>>>> 8de93927
             response = self.client.get(
                 url,
                 headers=user_student.headers
