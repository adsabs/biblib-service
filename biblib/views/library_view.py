--- conflicted
+++ resolved
@@ -6,23 +6,15 @@
 from biblib.utils import err, check_boolean
 from biblib.models import User, Library, Permissions, Notes
 from biblib.client import client
-<<<<<<< HEAD
-from biblib.views.base_view import BaseView 
-from flask import request, current_app
-from flask_discoverer import advertise
-from sqlalchemy import Boolean
-from biblib.views.http_errors import SOLR_RESPONSE_MISMATCH_ERROR, \
-    MISSING_LIBRARY_ERROR, MISSING_USERNAME_ERROR, BAD_LIBRARY_ID_ERROR, NO_PERMISSION_ERROR \
-=======
 from biblib.views.base_view import BaseView
 from datetime import datetime
 from flask import request, current_app
 from flask_discoverer import advertise
 from sqlalchemy import Boolean
 from sqlalchemy.orm.attributes import flag_modified
-from biblib.views.http_errors import MISSING_USERNAME_ERROR, SOLR_RESPONSE_MISMATCH_ERROR, \
-    MISSING_LIBRARY_ERROR, NO_PERMISSION_ERROR, BAD_LIBRARY_ID_ERROR
->>>>>>> 02ead23f
+from biblib.views.http_errors import SOLR_RESPONSE_MISMATCH_ERROR, \
+    MISSING_LIBRARY_ERROR, MISSING_USERNAME_ERROR, BAD_LIBRARY_ID_ERROR, NO_PERMISSION_ERROR
+
 
 
 class LibraryView(BaseView):
@@ -348,8 +340,6 @@
         documents:    <list>   Currently, a list containing the bibcodes.
         solr:         <dict>   The response from the solr bigquery end point
         metadata:     <dict>   contains the following:
-
-<<<<<<< HEAD
           name:                 <string>  Name of the library
           id:                   <string>  ID of the library
           description:          <string>  Description of the library
@@ -363,7 +353,6 @@
                                           this library
           owner:                <string>  Identifier of the user who created
                                           the library
-=======
     @staticmethod
     def timestamp_sort(solr, library_id, reverse=False):
         """
@@ -398,7 +387,6 @@
         Updates the library based on the solr canonical bibcodes response
         :param library: library_id of the library to update
         :param solr_docs: solr docs from the bigquery response
->>>>>>> 02ead23f
 
         updates:      <dict>   contains the following
 
@@ -448,57 +436,11 @@
                     updates=updates,
                 )
 
-<<<<<<< HEAD
                 if library_notes and (library_notes.get('notes', {}) or library_notes.get('orphan_notes', {})):
                     response['library_notes'] = library_notes
 
 
                 return library, response, None
-=======
-        with current_app.session_scope() as session:
-            library = session.query(Library).filter(Library.id == library_id).one()
-            default_timestamp = datetime.timestamp(library.date_created)
-
-            for bibcode in library.bibcode:
-                if "timestamp" not in library.bibcode[bibcode].keys():
-                    update = True
-                    library.bibcode[bibcode]["timestamp"] = default_timestamp
-                
-                # Skip if its already canonical
-                if bibcode in canonical_bibcodes:
-                    new_bibcode[bibcode] = library.bibcode[bibcode]
-                    continue
-
-                # Update if its an alternate
-                if bibcode in alternate_bibcodes.keys():
-                    update = True
-                    num_updated += 1
-                    update_list.append({bibcode: alternate_bibcodes[bibcode]})
-
-                    # Only add the bibcode if it is not there
-                    if alternate_bibcodes[bibcode] not in new_bibcode:
-                        new_bibcode[alternate_bibcodes[bibcode]] = \
-                            library.bibcode[bibcode]
-                    else:
-                        duplicates_removed += 1
-
-                elif bibcode not in canonical_bibcodes and\
-                        bibcode not in alternate_bibcodes.keys():
-                    new_bibcode[bibcode] = library.bibcode[bibcode]
-
-            if update:
-                # Update the database
-                library.bibcode = new_bibcode
-                session.add(library)
-                flag_modified(library, "bibcode")
-                session.commit()
-
-            updates = dict(
-                num_updated=num_updated,
-                duplicates_removed=duplicates_removed,
-                update_list=update_list
-            )
->>>>>>> 02ead23f
 
             except Exception as error:
                 current_app.logger.warning(
@@ -596,147 +538,17 @@
             user = self.helper_get_user_id()
         except KeyError:
             return err(MISSING_USERNAME_ERROR)
-<<<<<<< HEAD
         
         # Get library id
         current_app.logger.info('User: {0} requested library: {1}'
                                 .format(user, library))
-=======
-
-        # Parameters to be forwarded to Solr: pagination, and fields
-        try:
-            start = int(request.args.get('start', 0))
-            max_rows = current_app.config.get('BIBLIB_MAX_ROWS', 100)
-            max_rows *= float(
-                request.headers.get('X-Adsws-Ratelimit-Level', 1.0)
-            )
-            max_rows = int(max_rows)
-            rows = min(int(request.args.get('rows', 20)), max_rows)
-            raw_library = check_boolean(request.args.get('raw', 'false'))
-
-        except ValueError:
-            current_app.logger.debug("Raised value error")
-            start = 0
-            rows = 20
-            raw_library = False
-
-        sort = request.args.get('sort', 'date desc')
-        #timestamp sorting is handled in biblib so we need to change the sort to something SOLR understands.
-        if sort in ['time asc', 'time desc']:
-            current_app.logger.debug("sort order is set to{}".format(sort))
-            if sort == 'time desc':
-                add_sort = True
-            else:
-                add_sort = False
-            sort = 'date desc'
-
-        else: add_sort = None
-        
-        fl = request.args.get('fl', 'bibcode')
-        current_app.logger.info('User gave pagination parameters:'
-                                'start: {}, '
-                                'rows: {}, '
-                                'sort: "{}", '
-                                'fl: "{}", '
-                                'raw: "{}"'.format(start, rows, sort, fl, raw_library))
-
->>>>>>> 02ead23f
         try:
             library = self.helper_slug_to_uuid(library)
         except TypeError:
             return err(BAD_LIBRARY_ID_ERROR)
-<<<<<<< HEAD
         
         if not self.helper_library_exists(library):
-=======
-
-        current_app.logger.info('User: {0} requested library: {1}'
-                                .format(user, library))
-
-        user_exists = self.helper_user_exists(absolute_uid=user)
-        if user_exists:
-            service_uid = \
-                self.helper_absolute_uid_to_service_uid(absolute_uid=user)
-        else:
-            service_uid = None
-
-        # If the library is public, allow access
-        try:
-            # Try to load the dictionary and obtain the solr content
-            library, metadata = self.get_documents_from_library(
-                library_id=library,
-                service_uid=service_uid
-            )
-            # pay attention to any functions that try to mutate the list
-            # this will alter expected returns later
-            if not raw_library:
-                try:
-                    solr = self.solr_big_query(
-                        bibcodes=library.bibcode,
-                        start=start,
-                        rows=rows,
-                        sort=sort,
-                        fl=fl
-                    ).json()
-                except Exception as error:
-                    current_app.logger.warning('Could not parse solr data: {0}'
-                                            .format(error))
-                    solr = {'error': 'Could not parse solr data'}
-
-                # Now check if we can update the library database based on the
-                # returned canonical bibcodes
-                if solr.get('response'):
-                    # Update bibcodes based on solrs response
-                    updates = self.solr_update_library(
-                        library_id=library.id,
-                        solr_docs=solr['response']['docs']
-                    )
-                    if add_sort:
-                        solr = self.timestamp_sort(solr, library.id, reverse=add_sort)
-
-                    documents = [i['bibcode'] for i in solr['response']['docs']]
-                else:
-                    # Some problem occurred, we will just ignore it, but will
-                    # definitely log it.
-                    solr = SOLR_RESPONSE_MISMATCH_ERROR['body']
-                    current_app.logger.warning('Problem with solr response: {0}'
-                                            .format(solr))
-                    updates = {}
-                    if add_sort != None:
-                        with current_app.session_scope() as session:
-                            # Find the specified library (we have to do this to have full access to the library)
-                            temp_library = session.query(Library).filter_by(id=library.id).one()
-                            sortable_list = [(bibcode, library.bibcode[bibcode]["timestamp"]) for bibcode in temp_library.get_bibcodes()]
-                            sortable_list.sort(key = lambda stamped: stamped[1], reverse=add_sort)
-                            documents = [doc[0] for doc in sortable_list]         
-                    else:
-                        documents = library.get_bibcodes()
-                        documents.sort()
-                    documents = documents[start:start+rows]
-            
-            else:
-                solr = 'Only the raw library was requested.'
-                current_app.logger.info('User: {0} requested only raw library output'
-                                            .format(user))
-                updates = {}
-                documents = library.get_bibcodes()
-                documents.sort()
-                documents = documents[start:start+rows]
-
-            # Make the response dictionary
-            response = dict(
-                documents=documents,
-                solr=solr,
-                metadata=metadata,
-                updates=updates
-            )
-
-        except Exception as error:
-            current_app.logger.warning(
-                'Library missing or solr endpoint failed: {0}'
-                .format(error)
-            )
->>>>>>> 02ead23f
+
             return err(MISSING_LIBRARY_ERROR)
         
         # Get user id for service 
